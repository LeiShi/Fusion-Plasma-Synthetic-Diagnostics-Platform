# -*- coding: utf-8 -*-
"""
Created on Wed Oct 07 16:11:48 2015

@author: lei

Module for random data generation

Mainly for the use of creating testing plasma turbulence, given statistical properties such as auto-correlation function, or power spectrum, in either space or time. 
"""
import numpy as np
from scipy.integrate import quadrature, quad
from numpy.random import random
from abc import MetaABC, abstractmethod, abstractproperty

from .Fluctuation import Fluctuation

class Turbulence_Generation_Error(Exception):
    def __init__(self,msg):
        self.message = msg
    def __str__(self):
        return str(self.message)

class Auto_Correlation_Function(object):
    """base class for user-defined auto-correlation functions.
    Derived classes shoud substantiate following methods:
        __call__(tau): evaluate the auto-correlation function at given tau values. tau: ndarray of float. returns: ndarray as the same shape of tau.
        power_spectrum(): returns the corresponding power-sectrum function. returns: Power_Spectrum object
        get_func(): returns the underline function. returns: function callable
        
    auto-correlation function of a signal :math:`I(t)` in time is defined as:
    ..math::
        \psi(\tau) \equiv \lim_{T \to \infty} \frac{1}{T} \int\limits_0^T I(t)I(t+\tau) \rm{d}t
        
    It is one of the most important statistical properties that characterize the random signal `I(t)`. 
    It is related to the power spectrum of the signal by:
    ..math::

        w(f) =  4\; \int\limits_0^\infty \psi(\tau)\; \cos \;2\pi f \tau \; \rm{d} \tau

        \psi(\tau) = \int\limits_0^\infty w(f) \; \cos \; 2\pi f \tau \; \rm{d} f
         
    where `w(f)` is defined as in :py:class:`Power_Spectrum`
    Furthur information on correlation functions can be found in [1].

    Note: It is the user's responsibility to check the dimension and unit system of the function provided to this class.
    
    [1]. Rice, S. O. "Mathematical Analysis of Random Noise", in Selected Papers on Noise and Stochastic Processes, Dover Publications, inc. 1954.
    
    
    """
    def __init__(self):
        self._func_set = False
    def set_func(self, func):
        """ setting the correlation function. A valid function must be even, and real valued. The function should be a Python callable, and expect a 1-d array of floats as input.
        """
        self._func = func
        self._func_set = True
        
    def get_func(self):
        if (self._func_set):
            return self._func
        else:
            raise Turbulence_Generation_Error('Auto_correlation function not set.')
        
    def __call__(self,tau):
        """ Although the _func expects only 1-d float array. The wrapper for this class can take any shape of input, and return the same shaped array.
        """
        if(self._func_set):
            tau = np.array(tau)
            shape = tau.shape
            res = self._func(tau.flatten())
            return res.reshape(shape)
        else:
            raise Turbulence_Generation_Error('Auto-correlation function not set. A callable function needs to be assigned to an Auto_Correlation_Function object before calling it.')
        
    def power_spectrum(self):
        """ power_spectrum for a general correlation function needs to be evaluated using the integration method
        """
        ps = Power_Spectrum()
        def ps_func(f):
            assert len(f.shape) == 1 #only take 1-d array as input
            res = np.empty_like(f)
            f *= 2*np.pi
            for i in range(len(f)):
                res[i] = 4 * quad(self._func, 0, np.inf, weight= 'cos', wvar = f[i])[0]
            return res
        ps.set_func(ps_func)
        return ps                
            
class Power_Spectrum(object):
    """base class for user-defined power spectrum functions
    
    The power spectrum of a signal :math:`I(t)` is defined as:
    
    ..math::
        
        w(f) \equiv \lim_{T \to \infty} \frac{2|S(f)|^2}{T}
        
    where :math:`S(f)\equiv\int_0^T I(t) \exp(-2\pi \rm{i} f t)\rm{d}t` is the the Fourier Spectrum of `I(t)` within time 0 to T.
    The relation between *power spectrum* and *auto-correlation function* can be found in :py:class:`Auto_Correlation_Function`.
    
    Derived classes should substantiate the following methods:
        __call__(self,f): evaluate the power spectrum function at given frequencies, f can be either float or array of floats.
        auto_correlation_function(self): return the corresponding Auto_Correlation_Function object. 
        get_func(self): return the Python callable function.
    """
    def __init__(self):
        self._func_set = False
        
    def set_func(self, func):
        self._func = func
        self._func_set = True
        
    def get_func(self):
        if(self._func_set):
            return self.func
        else:
            raise Turbulence_Generation_Error('Power_Spectrum function not set.')
    def __call__(self, f):
        if(self._func_set):
            f = np.array(f)
            shape = f.shape
            res = self._func(f.flatten())
            return res.reshape(shape)
        else:
            raise Turbulence_Generation_Error('Power_Spectrum function not set. A callable function needs to be assigned to an Power_Spectrum object before calling it.')

    def auto_correlation_function(self):
        """ auto_correlation_function corresponding to a general power_spectrum function needs to be evaluated using the integration method
        """
        acf = Auto_Correlation_Function()
        def ac_func(tau):
            assert len(tau.shape) == 1 #only take 1-d array as input
            tau *= 2*np.pi
            res = np.empty_like(tau)
            for i in range(len(tau)):
                res[i] = quad(self._func, 0, np.inf, weight= 'cos', wvar = tau[i])[0]
            return res
        acf.set_func(ac_func)
        return acf 

class Constant_Corr(Auto_Correlation_Function):
    """Constant auto-correlation function.
    This special kind of correlation function is used to treat fluctuations not changing along certain direction
    """
    def __init__(self, A):
        super(Constant_Corr,self).__init__()
        self.A = A
        self.set_func(lambda t: self.A)
        
    def power_spectrum(self):
        return Delta_Spec(self.A)
        
class Delta_Spec(Power_Spectrum):
    """Dirac Delta function like power spectrum
    Mathematically, a Dirac Delta function is the fourier transform of the uniform function, and has following properties:
    1) :math:`\delta(x)=0` at `x \ne 0`, and `\delta(x)=+\infty` at `x = 0`
    2) :math:`\int_a^b \delta(x) dx = 1` if `a< 0 <b`, and `= 0` if `0<a` or `0>b`, specially, if either a or b = 0, the integral gives 0.5
    3) nth derivative of delta-function is odd(even) if n is odd(even).
    
    Numerically, delta-functions can only be approximated by a finite pulse. The pulse's height and width should 
    """
class Cauchy_Spec(Power_Spectrum):
    """Cauchy Power Spectrum
    A power spectrum that has a Cauchy distribution shape. Cauchy distribution is (note that power spectrums are always even functions in f):
    ..math::
    
        p(f) = \frac{1}{\pi \gamma} \frac{\gamma^2}{f^2 + \gamma^2}
        
    and Cauchy power spectrum is:
    ..math::
    
        w(f) = A \frac{\gamma^2}{f^2 + \gamma^2} = \frac{\rho}{\pi \gamma} \frac{\gamma^2}{f^2 + \gamma^2}
        
    where `A=\rho/(\pi \gamma)` is the peak power density, with `\rho` the total power.
    
    """
    def __init__(self, gamma=None, A=None, rho=None):
        gamma_given = False
        A_given = False
        rho_given = False
        arg_count = 0        
<<<<<<< HEAD
        if (gamma != None):
            self.gamma = gamma
            gamma_given = True
            arg_count += 1
        if (A != None):
            self.A = A
            A_given = True
            arg_count += 1
        if (rho != None):
=======
        if (gamma is not None):
            self.gamma = gamma
            gamma_given = True
            arg_count += 1
        if (A is not None):
            self.A = A
            A_given = True
            arg_count += 1
        if (rho is not None):
>>>>>>> 4bb4521c
            self.rho = rho
            rho_given = True
            arg_count +=1
            
        assert arg_count == 2 # Among gamma, A, and rho, only 2 should be specified. The third should be calculated from the other two.
        if (not gamma_given):
            self.gamma = self.rho / (np.pi * self.A)
        if (not A_given):
            self.A = self.rho / (np.pi * self.gamma)
        if (not rho_given):
            self.rho = np.pi * self.A * self.gamma
        
        super(Cauchy_Spec,self).__init__()
        gamma2 = self.gamma*self.gamma
        w = lambda f: self.A * gamma2 / ( f*f + gamma2 )
        self.set_func(w)
        
    def auto_correlation_function(self):
        """ The Cauchy shape power spectrum corresponds to exponential decay auto-correlation function
        """
        return Exponential_Corr(self.rho/2, 1/(2*np.pi*self.gamma))
        

class Exponential_Corr(Auto_Correlation_Function):
    """Exponential decay correlation function
    A correlation function in the shape of exponential decay. i.e.
    ..math::
    
        \psi(\tau) = A \rm{e}^{- |\tau|/\tau_0}
        
    where `A` is the auto-correlation at no time delay, and `\tau_0` the typical decorrelation time.
    
    """
    
    def __init__(self, A, tau_0):
        super(Exponential_Corr, self).__init__()
        func = lambda t: A*np.exp(-np.abs(t)/tau_0)
        self.set_func(func)
        self.A = A
        self.tau_0 = tau_0
        
    def power_spectrum(self):
        """ The Exponential correlation function corresponds to Cauchy power spectrum
        """
        return Cauchy_Spec(rho=2*self.A, gamma = 1/(2*np.pi*self.tau_0))
        

class Gaussian_Corr(Auto_Correlation_Function):
    """Gaussian decay correlation function
    ..math::
    
        \psi(\tau) = A \rm{e}^{- \tau^2/\tau_0^2}        
    """

    def __init__(self,A, tau_0):
        super(Gaussian_Corr, self).__init__()
        func = lambda t: A*np.exp(-t**2/tau_0**2)
        self.set_func(func)
        self.A = A
        self.tau_0 = tau_0
        
    def power_spectrum(self):
        """ Gaussian correlation function corresponds to Gaussian power spectrum
        ..math::

            w(f) = 4\int_0^\infty \psi(\tau) \cos \; 2\pi f \tau \; \rm{d}\tau = 2 \sqrt{\pi} \tau_0 A \exp (-\pi^2 \tau_0^2 f^2)
            
        
        """
        return Gaussian_Spec(A = 2*np.sqrt(np.pi)*self.tau_0 * self.A, f0 = 1/(np.pi*self.tau_0))
        
class Gaussian_Spec(Power_Spectrum):
    """ Gaussian shaped Power Spectrum
    ..math::
    
        w(f) = A \rm{e}^{-f^2/f_0^2}
    """
    def __init__(self,A,f0):
        super(Gaussian_Spec,self).__init__()
        func = lambda f: A*np.exp(-f**2/f0**2)
        self.set_func(func)
        self.A = A
        self.f0 = f0
        
    def auto_correlation_function(self):
        """ Gaussian power spectrum corrsponds to Gaussian shaped auto-correlation function
        
        ..math::
        
            \psi(\tau) = \int_0^\infty w(f) \cos \; 2\pi f \tau \rm{d}f = \frac{\sqrt{\pi}f_0 A}{2} \exp(-\pi^2 f_0^2 \tau^2)
        """
        return Gaussian_Corr(A = np.sqrt(np.pi)*self.f0*self.A/2 , tau_0 = 1/(np.pi*self.f0))
        


#Now we have defined some common Auto-Correlation functions and Power Spectra, we are ready to produce fluctuations



class Turbulence(Fluctuation):
    """Random Turbulence generator, generates turbulent fluctuations on a specific grid based on given spatial correlation or spectral power functions. Realizations are independent to each other. Derived from the abstract class :py:class:`Fluctuation`. 
    Initialize with the the following parameters:
    :param acf_radial: Auto correlation function in radial coordinate 
    :type acf_radial: :py:class:`Auto_Correlation_Function`  
    :param acf_pol: Auto correlation function in poloidal coordinate 
    :type acf_pol: :py:class:`Auto_Correlation_Function`
    :param acf_tor: Auto correlation function in toroidal coordinate 
    :type acf_tor: :py:class:`Auto_Correlation_Function`
    :param grid: Optional, default grid for generating turbulence
    :type grid: :py:class:`AnalyticGrid`
    :param random_seed: Optional, set the random seed for :py:module`random` module, default to be 1
    :type random_seed: int
    
    Substantiate the following methods:
    realize: generate one random realization for given auto-correlation functions on given grid
    
    
    """
    @property
    def acf_radial(self):
        return self._acf_radial
    
    @acf_radial.setter
    def acf_radial(self,acf):
        assert isinstance(acf, Auto_Correlation_Function)
        self._acf_radial = acf
        
    @acf_radial.deleter
    def acf_radial(self):
        del self._acf_radial
        
    @property
    def acf_pol(self):
        return self._acf_pol
    
    @acf_pol.setter
    def acf_pol(self,acf):
        assert isinstance(acf, Auto_Correlation_Function)
        self._acf_pol = acf
        
    @acf_pol.deleter
    def acf_pol(self):
        del self._acf_pol
        
    @property
    def acf_tor(self):
        return self._acf_tor
    
    @acf_tor.setter
    def acf_tor(self,acf):
        assert isinstance(acf, Auto_Correlation_Function)
        self._acf_tor = acf
        
    @acf_tor.deleter
    def acf_tor(self):
        del self._acf_tor
        
    def __init__(self, acf_radial, acf_pol, acf_tor, grid = None, random_seed = 1):
        """initialization. Set auto-correlation functions on each direction, and corresponding power spectra
        """
        self.acf_radial = acf_radial
        self.acf_pol = acf_pol
        self.acf_tor = acf_tor
        self._rseed = random_seed
<<<<<<< HEAD
        if(grid != None):
=======
        if(grid is not None):
>>>>>>> 4bb4521c
            assert isinstance(grid,AnalyticGrid)
        self.grid = grid
            
        self.ps_radial = self.acf_radial.power_spectrum()
        self.ps_pol = self.acf_pol.power_spectrum()
        self.ps_tor = self.acf_tor.power_spectrum()
        
    def realize(self, grid = None):
<<<<<<< HEAD
        if(grid == None):
            grid = self.grid
        if(grid == None):
=======
        if(grid is None):
            grid = self.grid
        if(grid is None):
>>>>>>> 4bb4521c
            raise Turbulence_Generation_Error('Default grid not set. Please set a default grid before generating turbulence without a specific grid.')
        rgrid = self.grid.r1d
        <|MERGE_RESOLUTION|>--- conflicted
+++ resolved
@@ -181,17 +181,6 @@
         A_given = False
         rho_given = False
         arg_count = 0        
-<<<<<<< HEAD
-        if (gamma != None):
-            self.gamma = gamma
-            gamma_given = True
-            arg_count += 1
-        if (A != None):
-            self.A = A
-            A_given = True
-            arg_count += 1
-        if (rho != None):
-=======
         if (gamma is not None):
             self.gamma = gamma
             gamma_given = True
@@ -201,7 +190,6 @@
             A_given = True
             arg_count += 1
         if (rho is not None):
->>>>>>> 4bb4521c
             self.rho = rho
             rho_given = True
             arg_count +=1
@@ -366,11 +354,7 @@
         self.acf_pol = acf_pol
         self.acf_tor = acf_tor
         self._rseed = random_seed
-<<<<<<< HEAD
-        if(grid != None):
-=======
         if(grid is not None):
->>>>>>> 4bb4521c
             assert isinstance(grid,AnalyticGrid)
         self.grid = grid
             
@@ -379,15 +363,9 @@
         self.ps_tor = self.acf_tor.power_spectrum()
         
     def realize(self, grid = None):
-<<<<<<< HEAD
-        if(grid == None):
-            grid = self.grid
-        if(grid == None):
-=======
         if(grid is None):
             grid = self.grid
         if(grid is None):
->>>>>>> 4bb4521c
             raise Turbulence_Generation_Error('Default grid not set. Please set a default grid before generating turbulence without a specific grid.')
         rgrid = self.grid.r1d
         